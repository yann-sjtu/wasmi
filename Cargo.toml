--- conflicted
+++ resolved
@@ -12,26 +12,16 @@
 exclude = [ "/res/*", "/tests/*", "/fuzz/*", "/benches/*" ]
 
 [dependencies]
-<<<<<<< HEAD
 wasmi_core = { version = "0.1.0", path = "core", default-features = false }
 validation = { package = "wasmi-validation", version = "0.4", path = "validation", default-features = false }
 parity-wasm = { version = "0.45.0", default-features = false }
 specs = { path = "../specs" }
-=======
-wasmi_core = { version = "0.2", path = "core", default-features = false }
-validation = { package = "wasmi-validation", version = "0.5.0", path = "validation", default-features = false }
-parity-wasm = { version = "0.45.0", default-features = false }
->>>>>>> b0d6c7fc
 
 [dev-dependencies]
 assert_matches = "1.5"
 wabt = "0.10"
 wat = "1"
-<<<<<<< HEAD
 wast = "50.0.0"
-=======
-wast = "44.0"
->>>>>>> b0d6c7fc
 anyhow = "1.0"
 criterion = "0.3.5"
 
